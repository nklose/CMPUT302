/*
 * game.cpp
 *
 *  Created on: Mar 6, 2013
 *      Author: Andrew Neufeld
 */

#include <sifteo.h>
#include "game.h"
#include "assets.gen.h"
#include "levels.gen.h"
#include <sifteo/time.h>
#include <sifteo/menu.h>
using namespace Sifteo;

// Globals
TiltShakeRecognizer motion[NUM_CUBES];
VideoBuffer vid[NUM_CUBES];
CubeSet allCubes(0,NUM_CUBES);
MyLoader loader(allCubes, MainSlot, vid);
AudioChannel audio(0);
struct Level *lvl;

// TEST - Add Menu Item images and Asset Images
<<<<<<< HEAD
static struct MenuItem menItems[] = { {&IconChroma, &LabelUser1}, {&IconSandwich, &LabelUser2}, {&IconSandwich, &LabelEmpty}, {NULL, NULL} };
static struct MenuAssets menAssets = {&BgTile, &Footer, &LabelEmpty, {&Tip0, & Tip1, NULL}};

/* Display title screen and set up user's game */
void Game::title()
{

	//TODO: Ask Andrew if he knows of a better way to do this
	// Load "welcome" image from TestGroup[0],
	// which has Title image as welcomeTitle.png
	loader.load(TestGroup[0].grp, MainSlot);
	lvl = &Level0;
	for(int i = 0; i < NUM_CUBES; i++){
		vid[i].bg0.image(vec(0,0), lvl->phonemes[0]);
	}
	System::paint();
	LOG("Waiting in title\n");
	wait(1);

	displayMenu();
}

// Display menu of available users
void Game::displayMenu(){

	// Ask user to select user from a list
	// (list made in customization screen by client?)
    Menu m(vid[0], &menAssets, menItems);
    m.anchor(2);

    struct MenuEvent e;
    uint8_t item;

    while (1) {
        while (m.pollEvent(&e)) {

            switch (e.type) {

                case MENU_ITEM_PRESS:
                        m.anchor(e.item);
                    break;

                case MENU_EXIT:
                    // this is not possible when pollEvent is used as the condition to the while loop.
                    // NOTE: this event should never have its default handler skipped.
                    ASSERT(false);
                    break;

                case MENU_NEIGHBOR_ADD:
                    LOG("found cube %d on side %d of menu (neighbor's %d side)\n",
                         e.neighbor.neighbor, e.neighbor.masterSide, e.neighbor.neighborSide);
                    break;

                case MENU_NEIGHBOR_REMOVE:
                    LOG("lost cube %d on side %d of menu (neighbor's %d side)\n",
                         e.neighbor.neighbor, e.neighbor.masterSide, e.neighbor.neighborSide);
                    break;

                case MENU_ITEM_ARRIVE:
                    LOG("arriving at menu item %d\n", e.item);
                    item = e.item;
                    break;

                case MENU_ITEM_DEPART:
                    LOG("departing from menu item %d, scrolling %s\n", item, e.direction > 0 ? "forward" : "backward");
                    break;

                case MENU_PREPAINT:
                    // do your implementation-specific drawing here
                    // NOTE: this event should never have its default handler skipped.
                    break;

                case MENU_UNEVENTFUL:
                    // this should never happen. if it does, it can/should be ignored.
                    ASSERT(false);
                    break;
            }
            m.performDefault();
        }

        LOG("Selected User: %d\n", e.item);
    	// TODO: Load "file" of user. Current level, recorded stats, etc
    	// -> Load 'game' Dr. designed for this user? Or use same 'game' for everyone?
    	// --> Jake can explain if this doesn't make sense

        return;
    }
=======
static struct MenuItem menItems[] = { {&Bravo, &Bravo}, {&Bravo, &Bravo}, {&Bravo, &Bravo}, {NULL, NULL} };
static struct MenuAssets menAssets = {&Grid, &Bravo, &Bravo, {&Bravo, &Bravo, &Bravo, NULL}};

//TODO: As listed below
/* Display title screen and set up user's game */
void Game::title()
{
	LOG("TITLE SCREEN\n");
	//TODO: Ask Andrew if he knows of a better way to do this
	// Load "welcome" image from TestGroup[0],
	// which has Title image as welcomeTitle.png

	//loader.load(Level0Assets, MainSlot);
	for(int i = 0; i < NUM_CUBES; i++){
		vid[i].bg0.image(vec(0,0), Title);
	}

	System::paint();
	LOG("Waiting in title\n");
	wait(2);
	
	// Ask user to select username from a list (list made in customization screen?)

// TEST - Failed VM Fault - Stupid Hungry Cat Monkeys always ruining stuff
//    Menu m(vid[0], &menAssets, menItems);

//    m.anchor(2);
//    struct MenuEvent e;
//    uint8_t item;

	// Load "file" of user. Current level, recorded stats, etc
	// -> Load 'game' Dr. designed for this user? Or use same 'game' for everyone?
	// --> Jake can explain if this doesn't make sense

	// Display "PLAY"
	// Return when clicked so run can be executed (or directly call run)

>>>>>>> 100f7e1c
}

void Game::init()
{
	// set up the mode as well as attach the TiltShakeRecognizer
    for (unsigned i = 0; i < NUM_CUBES; i++)
    {
        vid[i].initMode(BG0);
		vid[i].attach(i);
        motion[i].attach(i);
    }

    Events::cubeAccelChange.set(&Game::onAccelChange, this);
}

//TODO: We don't set neighbor add or remove. Should they be removed eventualy?
/* Unset some event handlers */
void Game::cleanup()
{
    Events::cubeTouch.unset();
}

/* Called upon the event of a cube's acceleration changing measurably */
void Game::onAccelChange(unsigned id)
{
	unsigned changeFlags = motion[id].update();

	if (changeFlags) {
		// Tilt/shake changed
		static Byte3 prevTilt = {0, 0, 0};

		LOG("onAccelChange and ");
		Byte3 tilt = motion[id].tilt;
		if (tilt.x != prevTilt.x || tilt.y != prevTilt.y || tilt.z != prevTilt.z){
			onTilt(id, tilt);
		} else{
			LOG("No tilt");
		}


		bool shake = motion[id].shake;
		if (shake){
			onShake(id);
		} else {

			LOG("Not Shaken\n");
		}

		prevTilt = tilt;
	}
}

//TODO: Why is this not being called? (Jake)
/* Called upon the event of a cube being shaken. In this game this repeats the goal sound */
void Game::onShake(unsigned id)
{
	LOG("Cube shaken: %02x\n", id);
	// If shaken strongly this may cause multiple plays...
	//		It may need a timer of some sort to prevent this

	// TODO: Test this. Can't seem to call this function at all.
	// Probably not the right way to go about it, could be attributes of a level,
	//then only created and set once per level. Or of game, only created once.
	// start a static timer (Should probably be set in another class?)
	static SystemTime start = SystemTime::now();
	float delay = 0.5f;
	if(!(SystemTime::now() - start < delay)){
		start = SystemTime::now();
		LOG("Playing Sound");
		audio.play(lvl->sound);
	}

//	audio.play(lvl->sound);
}

//TODO: Why called every time a cube is moved? -> Except when one cube moves another.. (Jake)
<<<<<<< HEAD
// Can we reduce sensitivity?
=======
>>>>>>> 100f7e1c
/* Called upon the event of a cube being tilted. This is a sub-call of onAccelChange. */
void Game::onTilt(unsigned id, Byte3 tiltInfo)
{
	LOG("Cube %02X tilted: x = %02x, y = %02x, z = %02x\n", id, tiltInfo.x, tiltInfo.y, tiltInfo.z);
}

/* Called upon the event of a cube being touched */
void Game::onTouch(unsigned id)
{
	LOG("Cube touched: %u\n", id);
	/* ensure only begin touch triggers end of level */
	static bool touched[NUM_CUBES] = {false, false, false};

	// TODO: Highlight cube and display/speak "Are you sure" <- or equivalent
	// ->On clicking a confirmed cube continue else repeat above

	// ensure it is the goal word cube
	if (id != lvl->goalIndex){
		// TODO: Darken cube and record incorrect cube guessed
		audio.play(lvl->sound);
		return;
	}

	if (!touched[id])
		running = false;
		touched[id] = !touched[id];
		LOG(" was goal\n");

}

/* Main game loop over defined levels */
void Game::run()
{
<<<<<<< HEAD
	// TODO: Make a game ending. It just repeats at the moment
=======
	// TODO: Note, loops 0-1-2-0-1-2-0-1-2 as level #.
	// ->Make a game ending
>>>>>>> 100f7e1c
    for (unsigned i = 0; i < numLevels; i++)
    {
    	loader.load(LevelAssets[i].grp, MainSlot);

    	lvl = &Levels[i];
    	running = true;

		// load images onto cubes
    	shuffleLoad();
    	wait(1);

    	// play goal sound once
    	audio.play(lvl->sound);
    	LOG("Played sound for level %d in run()\n", i);

    	// Level loop
    	Events::cubeTouch.set(&Game::onTouch, this);
    	while(running)	// wait for events to be handled
    	{
    		System::paint();
    	}

    	// if here level was completed!
    	for (unsigned k = 0; k < NUM_CUBES; k++)
    		vid[k].bg0.image(vec(0,0), Bravo);

    	System::paint();

    	// TODO: record all info that need be recorded

    	Events::cubeTouch.unset();	// disable touch while showing "bravo"
    	wait(2);	// show the "bravo" for 2 second before next level
    }
}

/* 	pause for roughly n seconds */
void wait(unsigned n)
{
	SystemTime start = SystemTime::now();
	float elapsed = 0;
	while(elapsed < n)
		elapsed = ((SystemTime::now() - start).seconds());
}

/* This function randomly shuffles and renders an image from the level on a cube. It also records
 * 		what cube that the goal image in placed upon within the current Level. Then paints to display.
 */
void shuffleLoad()
{
	Random rand;
	int inds[NUM_CUBES], randint;

	// Generate 0-NUM_CUBES randomly in the inds array
	for(int i = 0; i < NUM_CUBES; i++)
	{
		bool found = false;
		randint = rand.randrange(NUM_CUBES);
		for (int j = 0; j < i; j++)
		{
			if (inds[j] == randint)
				found = true;
		}
		if (!found)
			inds[i] = randint;
		else
			i--;
	}

	// display the corresponding image on the cubes, and record the goal cube
	for (int i = 0; i < NUM_CUBES; i++)
	{
		if (inds[i] == 0)
			lvl->goalIndex = i;
		vid[i].bg0.image(vec(0,0), lvl->phonemes[inds[i]]);
	}

	System::paint();
}<|MERGE_RESOLUTION|>--- conflicted
+++ resolved
@@ -22,14 +22,13 @@
 struct Level *lvl;
 
 // TEST - Add Menu Item images and Asset Images
-<<<<<<< HEAD
 static struct MenuItem menItems[] = { {&IconChroma, &LabelUser1}, {&IconSandwich, &LabelUser2}, {&IconSandwich, &LabelEmpty}, {NULL, NULL} };
 static struct MenuAssets menAssets = {&BgTile, &Footer, &LabelEmpty, {&Tip0, & Tip1, NULL}};
 
+//TODO: As listed below
 /* Display title screen and set up user's game */
 void Game::title()
 {
-
 	//TODO: Ask Andrew if he knows of a better way to do this
 	// Load "welcome" image from TestGroup[0],
 	// which has Title image as welcomeTitle.png
@@ -110,45 +109,6 @@
 
         return;
     }
-=======
-static struct MenuItem menItems[] = { {&Bravo, &Bravo}, {&Bravo, &Bravo}, {&Bravo, &Bravo}, {NULL, NULL} };
-static struct MenuAssets menAssets = {&Grid, &Bravo, &Bravo, {&Bravo, &Bravo, &Bravo, NULL}};
-
-//TODO: As listed below
-/* Display title screen and set up user's game */
-void Game::title()
-{
-	LOG("TITLE SCREEN\n");
-	//TODO: Ask Andrew if he knows of a better way to do this
-	// Load "welcome" image from TestGroup[0],
-	// which has Title image as welcomeTitle.png
-
-	//loader.load(Level0Assets, MainSlot);
-	for(int i = 0; i < NUM_CUBES; i++){
-		vid[i].bg0.image(vec(0,0), Title);
-	}
-
-	System::paint();
-	LOG("Waiting in title\n");
-	wait(2);
-	
-	// Ask user to select username from a list (list made in customization screen?)
-
-// TEST - Failed VM Fault - Stupid Hungry Cat Monkeys always ruining stuff
-//    Menu m(vid[0], &menAssets, menItems);
-
-//    m.anchor(2);
-//    struct MenuEvent e;
-//    uint8_t item;
-
-	// Load "file" of user. Current level, recorded stats, etc
-	// -> Load 'game' Dr. designed for this user? Or use same 'game' for everyone?
-	// --> Jake can explain if this doesn't make sense
-
-	// Display "PLAY"
-	// Return when clicked so run can be executed (or directly call run)
-
->>>>>>> 100f7e1c
 }
 
 void Game::init()
@@ -225,10 +185,7 @@
 }
 
 //TODO: Why called every time a cube is moved? -> Except when one cube moves another.. (Jake)
-<<<<<<< HEAD
 // Can we reduce sensitivity?
-=======
->>>>>>> 100f7e1c
 /* Called upon the event of a cube being tilted. This is a sub-call of onAccelChange. */
 void Game::onTilt(unsigned id, Byte3 tiltInfo)
 {
@@ -262,12 +219,7 @@
 /* Main game loop over defined levels */
 void Game::run()
 {
-<<<<<<< HEAD
 	// TODO: Make a game ending. It just repeats at the moment
-=======
-	// TODO: Note, loops 0-1-2-0-1-2-0-1-2 as level #.
-	// ->Make a game ending
->>>>>>> 100f7e1c
     for (unsigned i = 0; i < numLevels; i++)
     {
     	loader.load(LevelAssets[i].grp, MainSlot);
