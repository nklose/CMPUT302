--- conflicted
+++ resolved
@@ -21,9 +21,6 @@
 
 Grid = image{"assets/playfield.png", pinned=1}
 
-
-
-<<<<<<< HEAD
 --TEST
 -- Menu Assets
 TestAssets = group{quality=9.05}
@@ -46,18 +43,9 @@
 LabelUser2 = image{"assets/Menu/LabelMatthew.png"}
 --LabelSandwich = image{ "assets/Menu/LabelSandwich.png" }
 -- END TEST
-=======
--- Test AssetGroup
-
-TestAssets = group{quality=9.05}
-
-SampleSound = sound{"assets/test.wav"}
-
-
 
 -- Level0 TestAssets
 Level0Assets = group{quality=9.0}
->>>>>>> 100f7e1c
 
 -- Level1 (Format for 1 level with 3 images in this file)
 
